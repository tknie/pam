// Package pam provides a wrapper for the PAM application API.
package pam

//#cgo CFLAGS: -Wall -Wno-unused-variable -std=c99
//#cgo LDFLAGS: -lpam
//
//#include <security/pam_appl.h>
//#include <stdlib.h>
<<<<<<< HEAD
//#cgo CFLAGS: -Wall -std=c99
//#cgo LDFLAGS: -lpam
//void init_pam_conv(struct pam_conv *conv, long c);
//#if !defined(__APPLE__) && !defined(__arm64__)
=======
//#include <stdint.h>
//
//#ifdef PAM_BINARY_PROMPT
//#define BINARY_PROMPT_IS_SUPPORTED 1
//#else
//#include <limits.h>
//#define PAM_BINARY_PROMPT INT_MAX
//#define BINARY_PROMPT_IS_SUPPORTED 0
//#endif
//
//void init_pam_conv(struct pam_conv *conv, uintptr_t);
>>>>>>> e7074951
//int pam_start_confdir(const char *service_name, const char *user, const struct pam_conv *pam_conversation, const char *confdir, pam_handle_t **pamh) __attribute__ ((weak));
//#else
//int pam_start_confdir(const char *service_name, const char *user, const struct pam_conv *pam_conversation, const char *confdir, pam_handle_t **pamh) __attribute__ ((weak)) { return PAM_SYSTEM_ERR;}
//#endif
//int check_pam_start_confdir(void);
import "C"

import (
	"fmt"
	"runtime/cgo"
	"strings"
	"sync/atomic"
	"unsafe"
)

// success indicates a successful function return.
const success = C.PAM_SUCCESS

// Style is the type of message that the conversation handler should display.
type Style int

// Coversation handler style types.
const (
	// PromptEchoOff indicates the conversation handler should obtain a
	// string without echoing any text.
	PromptEchoOff Style = C.PAM_PROMPT_ECHO_OFF
	// PromptEchoOn indicates the conversation handler should obtain a
	// string while echoing text.
	PromptEchoOn Style = C.PAM_PROMPT_ECHO_ON
	// ErrorMsg indicates the conversation handler should display an
	// error message.
	ErrorMsg Style = C.PAM_ERROR_MSG
	// TextInfo indicates the conversation handler should display some
	// text.
	TextInfo Style = C.PAM_TEXT_INFO
	// BinaryPrompt indicates the conversation handler that should implement
	// the private binary protocol
	BinaryPrompt Style = C.PAM_BINARY_PROMPT
)

// ConversationHandler is an interface for objects that can be used as
// conversation callbacks during PAM authentication.
type ConversationHandler interface {
	// RespondPAM receives a message style and a message string. If the
	// message Style is PromptEchoOff or PromptEchoOn then the function
	// should return a response string.
	RespondPAM(Style, string) (string, error)
}

// BinaryPointer exposes the type used for the data in a binary conversation
// it represents a pointer to data that is produced by the module and that
// must be parsed depending on the protocol in use
type BinaryPointer unsafe.Pointer

// BinaryConversationHandler is an interface for objects that can be used as
// conversation callbacks during PAM authentication if binary protocol is going
// to be supported.
type BinaryConversationHandler interface {
	ConversationHandler
	// RespondPAMBinary receives a pointer to the binary message. It's up to
	// the receiver to parse it according to the protocol specifications.
	// The function can return a byte array that will passed as pointer back
	// to the module.
	RespondPAMBinary(BinaryPointer) ([]byte, error)
}

// ConversationFunc is an adapter to allow the use of ordinary functions as
// conversation callbacks.
type ConversationFunc func(Style, string) (string, error)

// RespondPAM is a conversation callback adapter.
func (f ConversationFunc) RespondPAM(s Style, msg string) (string, error) {
	return f(s, msg)
}

// cbPAMConv is a wrapper for the conversation callback function.
//
//export cbPAMConv
func cbPAMConv(s C.int, msg *C.char, c C.uintptr_t) (*C.char, C.int) {
	var r string
	var err error
	v := cgo.Handle(c).Value()
	style := Style(s)
	var handler ConversationHandler
	switch cb := v.(type) {
	case BinaryConversationHandler:
		if style == BinaryPrompt {
			bytes, err := cb.RespondPAMBinary(BinaryPointer(msg))
			if err != nil {
				return nil, C.int(ErrConv)
			}
			return (*C.char)(C.CBytes(bytes)), success
		}
		handler = cb
	case ConversationHandler:
		if style == BinaryPrompt {
			return nil, C.int(ErrConv)
		}
		handler = cb
	}
	if handler == nil {
		return nil, C.int(ErrConv)
	}
	r, err = handler.RespondPAM(style, C.GoString(msg))
	if err != nil {
		return nil, C.int(ErrConv)
	}
	return C.CString(r), success
}

// Transaction is the application's handle for a PAM transaction.
type Transaction struct {
	handle     *C.pam_handle_t
	conv       *C.struct_pam_conv
	lastStatus atomic.Int32
	c          cgo.Handle
}

// End cleans up the PAM handle and deletes the callback function.
// It must be called when done with the transaction.
func (t *Transaction) End() error {
	handle := atomic.SwapPointer((*unsafe.Pointer)(unsafe.Pointer(&t.handle)), nil)
	if handle == nil {
		return nil
	}

	defer t.c.Delete()
	return t.handlePamStatus(C.pam_end((*C.pam_handle_t)(handle),
		C.int(t.lastStatus.Load())))
}

// Allows to call pam functions managing return status
func (t *Transaction) handlePamStatus(cStatus C.int) error {
	t.lastStatus.Store(int32(cStatus))
	if status := Error(cStatus); status != success {
		return status
	}
	return nil
}

// Start initiates a new PAM transaction. Service is treated identically to
// how pam_start treats it internally.
//
// All application calls to PAM begin with Start*. The returned
// transaction provides an interface to the remainder of the API.
//
// It's responsibility of the Transaction owner to release all the resources
// allocated underneath by PAM by calling End() once done.
//
// It's not advised to End the transaction using a runtime.SetFinalizer unless
// you're absolutely sure that your stack is multi-thread friendly (normally it
// is not!) and using a LockOSThread/UnlockOSThread pair.
func Start(service, user string, handler ConversationHandler) (*Transaction, error) {
	return start(service, user, handler, "")
}

// StartFunc registers the handler func as a conversation handler and starts
// the transaction (see Start() documentation).
func StartFunc(service, user string, handler func(Style, string) (string, error)) (*Transaction, error) {
	return start(service, user, ConversationFunc(handler), "")
}

// StartConfDir initiates a new PAM transaction. Service is treated identically to
// how pam_start treats it internally.
// confdir allows to define where all pam services are defined. This is used to provide
// custom paths for tests.
//
// All application calls to PAM begin with Start*. The returned
// transaction provides an interface to the remainder of the API.
//
// It's responsibility of the Transaction owner to release all the resources
// allocated underneath by PAM by calling End() once done.
//
// It's not advised to End the transaction using a runtime.SetFinalizer unless
// you're absolutely sure that your stack is multi-thread friendly (normally it
// is not!) and using a LockOSThread/UnlockOSThread pair.
func StartConfDir(service, user string, handler ConversationHandler, confDir string) (*Transaction, error) {
	if !CheckPamHasStartConfdir() {
		return nil, fmt.Errorf(
			"%w: StartConfDir was used, but the pam version on the system is not recent enough",
			ErrSystem)
	}

	return start(service, user, handler, confDir)
}

func start(service, user string, handler ConversationHandler, confDir string) (*Transaction, error) {
	switch handler.(type) {
	case BinaryConversationHandler:
		if !CheckPamHasBinaryProtocol() {
			return nil, fmt.Errorf("%w: BinaryConversationHandler was used, but it is not supported by this platform",
				ErrSystem)
		}
	}
	t := &Transaction{
		conv: &C.struct_pam_conv{},
		c:    cgo.NewHandle(handler),
	}

	C.init_pam_conv(t.conv, C.uintptr_t(t.c))
	s := C.CString(service)
	defer C.free(unsafe.Pointer(s))
	var u *C.char
	if len(user) != 0 {
		u = C.CString(user)
		defer C.free(unsafe.Pointer(u))
	}
	var err error
	if confDir == "" {
		err = t.handlePamStatus(C.pam_start(s, u, t.conv, &t.handle))
	} else {
		c := C.CString(confDir)
		defer C.free(unsafe.Pointer(c))
		err = t.handlePamStatus(C.pam_start_confdir(s, u, t.conv, c, &t.handle))
	}
	if err != nil {
		var _ = t.End()
		return nil, err
	}
	return t, nil
}

// Item is a an PAM information type.
type Item int

// PAM Item types.
const (
	// Service is the name which identifies the PAM stack.
	Service Item = C.PAM_SERVICE
	// User identifies the username identity used by a service.
	User Item = C.PAM_USER
	// Tty is the terminal name.
	Tty Item = C.PAM_TTY
	// Rhost is the requesting host name.
	Rhost Item = C.PAM_RHOST
	// Authtok is the currently active authentication token.
	Authtok Item = C.PAM_AUTHTOK
	// Oldauthtok is the old authentication token.
	Oldauthtok Item = C.PAM_OLDAUTHTOK
	// Ruser is the requesting user name.
	Ruser Item = C.PAM_RUSER
	// UserPrompt is the string use to prompt for a username.
	UserPrompt Item = C.PAM_USER_PROMPT
	// FailDelay is the app supplied function to override failure delays.
	FailDelay Item = C.PAM_FAIL_DELAY
	// Xdisplay is the X display name
	Xdisplay Item = C.PAM_XDISPLAY
	// Xauthdata is the X server authentication data.
	Xauthdata Item = C.PAM_XAUTHDATA
	// AuthtokType is the type for pam_get_authtok
	AuthtokType Item = C.PAM_AUTHTOK_TYPE
)

// SetItem sets a PAM information item.
func (t *Transaction) SetItem(i Item, item string) error {
	cs := unsafe.Pointer(C.CString(item))
	defer C.free(cs)
	return t.handlePamStatus(C.pam_set_item(t.handle, C.int(i), cs))
}

// GetItem retrieves a PAM information item.
func (t *Transaction) GetItem(i Item) (string, error) {
	var s unsafe.Pointer
	err := t.handlePamStatus(C.pam_get_item(t.handle, C.int(i), &s))
	if err != nil {
		return "", err
	}
	return C.GoString((*C.char)(s)), nil
}

// Flags are inputs to various PAM functions than be combined with a bitwise
// or. Refer to the official PAM documentation for which flags are accepted
// by which functions.
type Flags int

// PAM Flag types.
const (
	// Silent indicates that no messages should be emitted.
	Silent Flags = C.PAM_SILENT
	// DisallowNullAuthtok indicates that authorization should fail
	// if the user does not have a registered authentication token.
	DisallowNullAuthtok Flags = C.PAM_DISALLOW_NULL_AUTHTOK
	// EstablishCred indicates that credentials should be established
	// for the user.
	EstablishCred Flags = C.PAM_ESTABLISH_CRED
	// DeleteCred indicates that credentials should be deleted.
	DeleteCred Flags = C.PAM_DELETE_CRED
	// ReinitializeCred indicates that credentials should be fully
	// reinitialized.
	ReinitializeCred Flags = C.PAM_REINITIALIZE_CRED
	// RefreshCred indicates that the lifetime of existing credentials
	// should be extended.
	RefreshCred Flags = C.PAM_REFRESH_CRED
	// ChangeExpiredAuthtok indicates that the authentication token
	// should be changed if it has expired.
	ChangeExpiredAuthtok Flags = C.PAM_CHANGE_EXPIRED_AUTHTOK
)

// Authenticate is used to authenticate the user.
//
// Valid flags: Silent, DisallowNullAuthtok
func (t *Transaction) Authenticate(f Flags) error {
	return t.handlePamStatus(C.pam_authenticate(t.handle, C.int(f)))
}

// SetCred is used to establish, maintain and delete the credentials of a
// user.
//
// Valid flags: EstablishCred, DeleteCred, ReinitializeCred, RefreshCred
func (t *Transaction) SetCred(f Flags) error {
	return t.handlePamStatus(C.pam_setcred(t.handle, C.int(f)))
}

// AcctMgmt is used to determine if the user's account is valid.
//
// Valid flags: Silent, DisallowNullAuthtok
func (t *Transaction) AcctMgmt(f Flags) error {
	return t.handlePamStatus(C.pam_acct_mgmt(t.handle, C.int(f)))
}

// ChangeAuthTok is used to change the authentication token.
//
// Valid flags: Silent, ChangeExpiredAuthtok
func (t *Transaction) ChangeAuthTok(f Flags) error {
	return t.handlePamStatus(C.pam_chauthtok(t.handle, C.int(f)))
}

// OpenSession sets up a user session for an authenticated user.
//
// Valid flags: Slient
func (t *Transaction) OpenSession(f Flags) error {
	return t.handlePamStatus(C.pam_open_session(t.handle, C.int(f)))
}

// CloseSession closes a previously opened session.
//
// Valid flags: Silent
func (t *Transaction) CloseSession(f Flags) error {
	return t.handlePamStatus(C.pam_close_session(t.handle, C.int(f)))
}

// PutEnv adds or changes the value of PAM environment variables.
//
// NAME=value will set a variable to a value.
// NAME= will set a variable to an empty value.
// NAME (without an "=") will delete a variable.
func (t *Transaction) PutEnv(nameval string) error {
	cs := C.CString(nameval)
	defer C.free(unsafe.Pointer(cs))
	return t.handlePamStatus(C.pam_putenv(t.handle, cs))
}

// GetEnv is used to retrieve a PAM environment variable.
func (t *Transaction) GetEnv(name string) string {
	cs := C.CString(name)
	defer C.free(unsafe.Pointer(cs))
	value := C.pam_getenv(t.handle, cs)
	if value == nil {
		return ""
	}
	return C.GoString(value)
}

func next(p **C.char) **C.char {
	return (**C.char)(unsafe.Pointer(uintptr(unsafe.Pointer(p)) + unsafe.Sizeof(p)))
}

// GetEnvList returns a copy of the PAM environment as a map.
func (t *Transaction) GetEnvList() (map[string]string, error) {
	env := make(map[string]string)
	p := C.pam_getenvlist(t.handle)
	if p == nil {
		t.lastStatus.Store(int32(ErrBuf))
		return nil, ErrBuf
	}
	t.lastStatus.Store(success)
	for q := p; *q != nil; q = next(q) {
		chunks := strings.SplitN(C.GoString(*q), "=", 2)
		if len(chunks) == 2 {
			env[chunks[0]] = chunks[1]
		}
		C.free(unsafe.Pointer(*q))
	}
	C.free(unsafe.Pointer(p))
	return env, nil
}

// CheckPamHasStartConfdir return if pam on system supports pam_system_confdir
func CheckPamHasStartConfdir() bool {
	return C.check_pam_start_confdir() == 0
}

// CheckPamHasBinaryProtocol return if pam on system supports PAM_BINARY_PROMPT
func CheckPamHasBinaryProtocol() bool {
	return C.BINARY_PROMPT_IS_SUPPORTED != 0
}<|MERGE_RESOLUTION|>--- conflicted
+++ resolved
@@ -5,14 +5,8 @@
 //#cgo LDFLAGS: -lpam
 //
 //#include <security/pam_appl.h>
+//#include <stdint.h>
 //#include <stdlib.h>
-<<<<<<< HEAD
-//#cgo CFLAGS: -Wall -std=c99
-//#cgo LDFLAGS: -lpam
-//void init_pam_conv(struct pam_conv *conv, long c);
-//#if !defined(__APPLE__) && !defined(__arm64__)
-=======
-//#include <stdint.h>
 //
 //#ifdef PAM_BINARY_PROMPT
 //#define BINARY_PROMPT_IS_SUPPORTED 1
@@ -23,9 +17,13 @@
 //#endif
 //
 //void init_pam_conv(struct pam_conv *conv, uintptr_t);
->>>>>>> e7074951
+//#if !defined(__APPLE__) && !defined(__arm64__)
 //int pam_start_confdir(const char *service_name, const char *user, const struct pam_conv *pam_conversation, const char *confdir, pam_handle_t **pamh) __attribute__ ((weak));
 //#else
+//#define PAM_FAIL_DELAY     10
+//#define PAM_XDISPLAY       11
+//#define PAM_XAUTHDATA      12
+//#define PAM_AUTHTOK_TYPE   13
 //int pam_start_confdir(const char *service_name, const char *user, const struct pam_conv *pam_conversation, const char *confdir, pam_handle_t **pamh) __attribute__ ((weak)) { return PAM_SYSTEM_ERR;}
 //#endif
 //int check_pam_start_confdir(void);
